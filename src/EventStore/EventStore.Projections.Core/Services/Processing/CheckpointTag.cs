--- conflicted
+++ resolved
@@ -364,11 +364,7 @@
             return FromStreamPositions(resultDictionary);
         }
 
-<<<<<<< HEAD
-        public byte[] ToJsonBytes(int projectionVersion = -1)
-=======
         public byte[] ToJsonBytes(int projectionVersion = -1, IEnumerable<KeyValuePair<string, string>> extraMetaData = null)
->>>>>>> 658aaf85
         {
             using (var memoryStream = new MemoryStream())
             {
@@ -379,47 +375,24 @@
                     switch (Mode_)
                     {
                         case Mode.Position:
-<<<<<<< HEAD
-                            jsonWriter.WriteStartObject();
-                            jsonWriter.WritePropertyName("v");
-                            jsonWriter.WriteValue(projectionVersion);
-                            jsonWriter.WritePropertyName("c");
-                            jsonWriter.WriteValue(CommitPosition.GetValueOrDefault());
-                            jsonWriter.WritePropertyName("p");
-=======
                             jsonWriter.WritePropertyName("$v");
                             jsonWriter.WriteValue(projectionVersion);
                             jsonWriter.WritePropertyName("$c");
                             jsonWriter.WriteValue(CommitPosition.GetValueOrDefault());
                             jsonWriter.WritePropertyName("$p");
->>>>>>> 658aaf85
                             jsonWriter.WriteValue(PreparePosition.GetValueOrDefault());
                             break;
                         case Mode.PreparePosition:
-<<<<<<< HEAD
-                            jsonWriter.WriteStartObject();
-                            jsonWriter.WritePropertyName("v");
-                            jsonWriter.WriteValue(projectionVersion);
-                            jsonWriter.WritePropertyName("p");
-=======
                             jsonWriter.WritePropertyName("$v");
                             jsonWriter.WriteValue(projectionVersion);
                             jsonWriter.WritePropertyName("$p");
->>>>>>> 658aaf85
                             jsonWriter.WriteValue(PreparePosition.GetValueOrDefault());
                             break;
                         case Mode.Stream:
                         case Mode.MultiStream:
-<<<<<<< HEAD
-                            jsonWriter.WriteStartObject();
-                            jsonWriter.WritePropertyName("v");
-                            jsonWriter.WriteValue(projectionVersion);
-                            jsonWriter.WritePropertyName("s");
-=======
                             jsonWriter.WritePropertyName("$v");
                             jsonWriter.WriteValue(projectionVersion);
                             jsonWriter.WritePropertyName("$s");
->>>>>>> 658aaf85
                             jsonWriter.WriteStartObject();
                             foreach (var stream in Streams)
                             {
@@ -450,10 +423,7 @@
             long? commitPosition = null;
             long? preparePosition = null;
             Dictionary<string, int> streams = null;
-<<<<<<< HEAD
-=======
             Dictionary<string, JToken> extra = null;
->>>>>>> 658aaf85
             int projectionVersion = currentEpoch;
             while (true)
             {
@@ -464,38 +434,26 @@
                 var name = (string) reader.Value;
                 switch (name)
                 {
-<<<<<<< HEAD
-=======
                     case "$v":
->>>>>>> 658aaf85
                     case "v":
                         Check(reader.Read(), reader);
                         var v = (int) (long) reader.Value;
                         if (v > 0) // TODO: remove this if with time
                             projectionVersion = v;
                         break;
-<<<<<<< HEAD
-=======
                     case "$c":
->>>>>>> 658aaf85
                     case "c":
                     case "commitPosition":
                         Check(reader.Read(), reader);
                         commitPosition = (long) reader.Value;
                         break;
-<<<<<<< HEAD
-=======
                     case "$p":
->>>>>>> 658aaf85
                     case "p":
                     case "preparePosition":
                         Check(reader.Read(), reader);
                         preparePosition = (long) reader.Value;
                         break;
-<<<<<<< HEAD
-=======
                     case "$s":
->>>>>>> 658aaf85
                     case "s":
                     case "streams":
                         Check(reader.Read(), reader);
@@ -528,10 +486,7 @@
                         new CheckpointTag(
                             new EventPosition(commitPosition ?? Int64.MinValue, preparePosition ?? Int64.MinValue), streams),
                     Version = projectionVersion,
-<<<<<<< HEAD
-=======
                     ExtraMetadata = extra,
->>>>>>> 658aaf85
                 };
         }
 
