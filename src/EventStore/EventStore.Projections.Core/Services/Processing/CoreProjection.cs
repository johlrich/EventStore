// Copyright (c) 2012, Event Store LLP
// All rights reserved.
// 
// Redistribution and use in source and binary forms, with or without
// modification, are permitted provided that the following conditions are
// met:
// 
// Redistributions of source code must retain the above copyright notice,
// this list of conditions and the following disclaimer.
// Redistributions in binary form must reproduce the above copyright
// notice, this list of conditions and the following disclaimer in the
// documentation and/or other materials provided with the distribution.
// Neither the name of the Event Store LLP nor the names of its
// contributors may be used to endorse or promote products derived from
// this software without specific prior written permission
// THIS SOFTWARE IS PROVIDED BY THE COPYRIGHT HOLDERS AND CONTRIBUTORS
// "AS IS" AND ANY EXPRESS OR IMPLIED WARRANTIES, INCLUDING, BUT NOT
// LIMITED TO, THE IMPLIED WARRANTIES OF MERCHANTABILITY AND FITNESS FOR
// A PARTICULAR PURPOSE ARE DISCLAIMED. IN NO EVENT SHALL THE COPYRIGHT
// HOLDER OR CONTRIBUTORS BE LIABLE FOR ANY DIRECT, INDIRECT, INCIDENTAL,
// SPECIAL, EXEMPLARY, OR CONSEQUENTIAL DAMAGES (INCLUDING, BUT NOT
// LIMITED TO, PROCUREMENT OF SUBSTITUTE GOODS OR SERVICES; LOSS OF USE,
// DATA, OR PROFITS; OR BUSINESS INTERRUPTION) HOWEVER CAUSED AND ON ANY
// THEORY OF LIABILITY, WHETHER IN CONTRACT, STRICT LIABILITY, OR TORT
// (INCLUDING NEGLIGENCE OR OTHERWISE) ARISING IN ANY WAY OUT OF THE USE
// OF THIS SOFTWARE, EVEN IF ADVISED OF THE POSSIBILITY OF SUCH DAMAGE.
// 

using System;
using System.Collections.Generic;
using System.Text;
using EventStore.Common.Log;
using EventStore.Core.Bus;
using EventStore.Core.Data;
using EventStore.Core.Messages;
using EventStore.Projections.Core.Messages;
using EventStore.Projections.Core.Utils;

namespace EventStore.Projections.Core.Services.Processing
{
    //TODO: replace Console.WriteLine with logging
    //TODO: separate check-pointing from projection handling
    public class CoreProjection : IDisposable,
                                  ICoreProjection,
                                  IHandle<CoreProjectionManagementMessage.GetState>,
                                  IHandle<CoreProjectionManagementMessage.GetDebugState>,
                                  IHandle<CoreProjectionProcessingMessage.CheckpointCompleted>,
                                  IHandle<ProjectionSubscriptionMessage.CommittedEventReceived>,
                                  IHandle<ProjectionSubscriptionMessage.CheckpointSuggested>,
                                  IHandle<ProjectionSubscriptionMessage.ProgressChanged>,
                                  IHandle<ProjectionSubscriptionMessage.EofReached>
    {
        public static CoreProjection CreateAndPrepapre(
            string name, Guid projectionCorrelationId, IPublisher publisher,
            IProjectionStateHandler projectionStateHandler, ProjectionConfig projectionConfig,
            RequestResponseDispatcher
                <ClientMessage.ReadStreamEventsBackward, ClientMessage.ReadStreamEventsBackwardCompleted> readDispatcher,
            RequestResponseDispatcher<ClientMessage.WriteEvents, ClientMessage.WriteEventsCompleted> writeDispatcher,
            ILogger logger)
        {
            if (name == null) throw new ArgumentNullException("name");
            if (name == "") throw new ArgumentException("name");
            if (publisher == null) throw new ArgumentNullException("publisher");
            if (projectionStateHandler == null) throw new ArgumentNullException("projectionStateHandler");
            if (readDispatcher == null) throw new ArgumentNullException("readDispatcher");
            if (writeDispatcher == null) throw new ArgumentNullException("writeDispatcher");

            return InternalCreate(
                name, projectionCorrelationId, publisher, projectionStateHandler, projectionConfig, readDispatcher,
                writeDispatcher, logger, projectionStateHandler);
        }

        public static CoreProjection CreatePrepapred(
            string name, Guid projectionCorrelationId, IPublisher publisher,
            ISourceDefinitionConfigurator sourceDefintion, ProjectionConfig projectionConfig,
            RequestResponseDispatcher
                <ClientMessage.ReadStreamEventsBackward, ClientMessage.ReadStreamEventsBackwardCompleted> readDispatcher,
            RequestResponseDispatcher<ClientMessage.WriteEvents, ClientMessage.WriteEventsCompleted> writeDispatcher,
            ILogger logger)
        {
            if (name == null) throw new ArgumentNullException("name");
            if (name == "") throw new ArgumentException("name");
            if (publisher == null) throw new ArgumentNullException("publisher");
            if (readDispatcher == null) throw new ArgumentNullException("readDispatcher");
            if (writeDispatcher == null) throw new ArgumentNullException("writeDispatcher");

            return InternalCreate(
                name, projectionCorrelationId, publisher, null, projectionConfig, readDispatcher, writeDispatcher,
                logger, sourceDefintion);
        }

        private static CoreProjection InternalCreate(
            string name, Guid projectionCorrelationId, IPublisher publisher,
            IProjectionStateHandler projectionStateHandler, ProjectionConfig projectionConfig,
            RequestResponseDispatcher
                <ClientMessage.ReadStreamEventsBackward, ClientMessage.ReadStreamEventsBackwardCompleted> readDispatcher,
            RequestResponseDispatcher<ClientMessage.WriteEvents, ClientMessage.WriteEventsCompleted> writeDispatcher,
            ILogger logger, ISourceDefinitionConfigurator sourceDefintion)
        {
            var builder = new CheckpointStrategy.Builder();
            var namingBuilder = new ProjectionNamesBuilder();
            sourceDefintion.ConfigureSourceProcessingStrategy(builder);
            sourceDefintion.ConfigureSourceProcessingStrategy(namingBuilder);
            name = namingBuilder.ForceProjectionName ?? name;
            var stateStreamNamePattern = namingBuilder.GetStateStreamNamePattern(name);
            var stateStreamName = namingBuilder.GetStateStreamName(name);
            var partitionCatralogStreamName = namingBuilder.GetPartitionCatalogStreamName(name);
            var checkpointStrategy = builder.Build(projectionConfig.Mode);
            return new CoreProjection(
                name, projectionCorrelationId, publisher, projectionStateHandler, projectionConfig, readDispatcher,
                writeDispatcher, logger, checkpointStrategy, stateStreamNamePattern, stateStreamName,
                partitionCatralogStreamName);
        }

        [Flags]
        private enum State : uint
        {
            Initial = 0x80000000,
            LoadStateRequsted = 0x1,
            StateLoadedSubscribed = 0x2,
            Running = 0x08,
            Stopping = 0x40,
            Stopped = 0x80,
            FaultedStopping = 0x100,
            Faulted = 0x200,
        }

        private readonly string _name;
        private readonly string _stateStreamNamePattern;
        private readonly string _stateStreamName;
        private readonly string _partitionCatalogStreamName;
        private readonly CheckpointTag _makeZeroCheckpointTag;

        private readonly IPublisher _publisher;

        private readonly Guid _projectionCorrelationId;
        private readonly ProjectionConfig _projectionConfig;
        private readonly CheckpointStrategy _checkpointStrategy;
        private readonly ILogger _logger;

        private readonly IProjectionStateHandler _projectionStateHandler;
        private State _state;

        private string _faultedReason;

        private readonly
            RequestResponseDispatcher
                <ClientMessage.ReadStreamEventsBackward, ClientMessage.ReadStreamEventsBackwardCompleted>
            _readDispatcher;

        private readonly RequestResponseDispatcher<ClientMessage.WriteEvents, ClientMessage.WriteEventsCompleted>
            _writeDispatcher;

        private string _handlerPartition;
        private readonly PartitionStateCache _partitionStateCache;
        private readonly CoreProjectionQueue _processingQueue;
        private readonly ICoreProjectionCheckpointManager _checkpointManager;

        private bool _tickPending;
        private int _readRequestsInProgress;
        private long _expectedSubscriptionMessageSequenceNumber = -1;
        private readonly HashSet<Guid> _loadStateRequests = new HashSet<Guid>();
        private bool _subscribed;
<<<<<<< HEAD
        private bool _startOnLoad;
=======
        private StatePartitionSelector _statePartitionSelector;
>>>>>>> f6037242

        private CoreProjection(
            string name, Guid projectionCorrelationId, IPublisher publisher,
            IProjectionStateHandler projectionStateHandler, ProjectionConfig projectionConfig,
            RequestResponseDispatcher
                <ClientMessage.ReadStreamEventsBackward, ClientMessage.ReadStreamEventsBackwardCompleted> readDispatcher,
            RequestResponseDispatcher<ClientMessage.WriteEvents, ClientMessage.WriteEventsCompleted> writeDispatcher,
            ILogger logger, CheckpointStrategy checkpointStrategy, string stateStreamNamePattern, string stateStreamName,
            string partitionCatalogStreamName)
        {
            if (name == null) throw new ArgumentNullException("name");
            if (name == "") throw new ArgumentException("name");
            if (publisher == null) throw new ArgumentNullException("publisher");
            if (readDispatcher == null) throw new ArgumentNullException("readDispatcher");
            if (writeDispatcher == null) throw new ArgumentNullException("writeDispatcher");
            var coreProjectionCheckpointManager = checkpointStrategy.CreateCheckpointManager(
                this, projectionCorrelationId, publisher, readDispatcher, writeDispatcher, projectionConfig, name,
                stateStreamName);
            var projectionQueue = new CoreProjectionQueue(
                projectionCorrelationId, publisher, projectionConfig.PendingEventsThreshold, UpdateStatistics);

            _projectionCorrelationId = projectionCorrelationId;
            _name = name;
            _stateStreamNamePattern = stateStreamNamePattern;
            _stateStreamName = stateStreamName;
            _partitionCatalogStreamName = partitionCatalogStreamName;
            _projectionConfig = projectionConfig;
            _logger = logger;
            _publisher = publisher;
            _readDispatcher = readDispatcher;
            _writeDispatcher = writeDispatcher;
<<<<<<< HEAD
            _checkpointStrategy = checkpointStrategy;
=======
            var builder = new CheckpointStrategy.Builder();
            _projectionStateHandler.ConfigureSourceProcessingStrategy(builder);
            _checkpointStrategy = builder.Build(_projectionConfig.Mode);
            _statePartitionSelector = this._checkpointStrategy.CreateStatePartitionSelector(projectionStateHandler);
>>>>>>> f6037242
            _partitionStateCache = new PartitionStateCache();
            _processingQueue = projectionQueue;
            _checkpointManager = coreProjectionCheckpointManager;
            _projectionStateHandler = projectionStateHandler;
            _makeZeroCheckpointTag = _checkpointStrategy.PositionTagger.MakeZeroCheckpointTag();
            GoToState(State.Initial);
        }

        internal void UpdateStatistics()
        {
            var info = new ProjectionStatistics();
            GetStatistics(info);
            _publisher.Publish(
                new CoreProjectionManagementMessage.StatisticsReport(_projectionCorrelationId, info));
        }

        public void Start()
        {
            _startOnLoad = true;
            EnsureState(State.Initial);
            GoToState(State.LoadStateRequsted);
        }

        public void LoadStopped()
        {
            _startOnLoad = false;
            EnsureState(State.Initial);
            GoToState(State.LoadStateRequsted);
        }

        public void Stop()
        {
            EnsureState(State.LoadStateRequsted | State.StateLoadedSubscribed | State.Running);
            if (_state == State.LoadStateRequsted)
                GoToState(State.Stopped);
            else
                GoToState(State.Stopping);
        }

        public void Kill()
        {
            SetFaulted("Killed");
        }

        private PartitionStateCache.State GetProjectionState()
        {
            //TODO: separate requesting valid only state (not catching-up, non-stopped etc)
            //EnsureState(State.StateLoadedSubscribed | State.Stopping | State.Subscribed | State.Paused | State.Resumed | State.Running);
            return _partitionStateCache.GetLockedPartitionState("");
        }

        private void GetStatistics(ProjectionStatistics info)
        {
            _checkpointManager.GetStatistics(info);
            info.Status = _state.EnumVaueName() + info.Status + _processingQueue.GetStatus();
            info.Mode = _projectionConfig.Mode;
            info.Name = _name;
            info.StateReason = "";
            info.BufferedEvents = _processingQueue.GetBufferedEventCount();
            info.PartitionsCached = _partitionStateCache.CachedItemCount;
            info.ReadsInProgress += _readRequestsInProgress;
        }

        public void Handle(ProjectionSubscriptionMessage.CommittedEventReceived message)
        {
            if (IsOutOfOrderSubscriptionMessage(message))
                return;
            RegisterSubscriptionMessage(message);

            EnsureState(State.Running | State.Stopping | State.Stopped | State.FaultedStopping | State.Faulted);
            try
            {
<<<<<<< HEAD
                CheckpointTag eventTag = message.CheckpointTag;
                string partition = _checkpointStrategy.StatePartitionSelector.GetStatePartition(message);
                var committedEventWorkItem = new CommittedEventWorkItem(this, message, partition);
                _processingQueue.EnqueueTask(committedEventWorkItem, eventTag);
=======
                if (_state == State.Running || _state == State.Paused)
                {
                    CheckpointTag eventTag = message.CheckpointTag;
                    var committedEventWorkItem = new CommittedEventWorkItem(this, message, _statePartitionSelector);
                    _processingQueue.EnqueueTask(committedEventWorkItem, eventTag);
                }
>>>>>>> f6037242
                _processingQueue.ProcessEvent();
            }
            catch (Exception ex)
            {
                SetFaulted(ex);
            }
        }

        public void Handle(ProjectionSubscriptionMessage.ProgressChanged message)
        {
            if (IsOutOfOrderSubscriptionMessage(message))
                return;
            RegisterSubscriptionMessage(message);

            EnsureState(State.Running | State.Stopping | State.Stopped | State.FaultedStopping | State.Faulted);
            try
            {
                var progressWorkItem = new ProgressWorkItem(this, _checkpointManager, message.Progress);
                _processingQueue.EnqueueTask(progressWorkItem, message.CheckpointTag, allowCurrentPosition: true);
                _processingQueue.ProcessEvent();
            }
            catch (Exception ex)
            {
                SetFaulted(ex);
            }
        }

        public void Handle(ProjectionSubscriptionMessage.EofReached message)
        {
            if (_projectionConfig.Mode != ProjectionMode.OneTime)
                throw new InvalidOperationException("_projectionConfig.Mode != ProjectionMode.OneTime");

            Stop();
        }

        public void Handle(ProjectionSubscriptionMessage.CheckpointSuggested message)
        {
            if (IsOutOfOrderSubscriptionMessage(message))
                return;
            RegisterSubscriptionMessage(message);

            EnsureState(State.Running | State.Stopping | State.Stopped | State.FaultedStopping | State.Faulted);
            try
            {
                if (_projectionConfig.CheckpointsEnabled)
                {
                    CheckpointTag checkpointTag = message.CheckpointTag;
                    var checkpointSuggestedWorkItem = new CheckpointSuggestedWorkItem(this, message, _checkpointManager);
                    _processingQueue.EnqueueTask(checkpointSuggestedWorkItem, checkpointTag);
                }
                _processingQueue.ProcessEvent();
            }
            catch (Exception ex)
            {
                SetFaulted(ex);
            }
        }

        public void Handle(CoreProjectionManagementMessage.GetState message)
        {
            EnsureState(State.Running | State.Stopping | State.Stopped | State.FaultedStopping | State.Faulted);
            try
            {
                var getStateWorkItem = new GetStateWorkItem(
                    message.Envelope, message.CorrelationId, message.ProjectionId, this, _partitionStateCache, message.Partition);
                _processingQueue.EnqueueOutOfOrderTask(getStateWorkItem);
                _processingQueue.ProcessEvent();
            }
            catch (Exception ex)
            {
                message.Envelope.ReplyWith(new CoreProjectionManagementMessage.StateReport(message.CorrelationId, _projectionCorrelationId, message.Partition, null, ex));
                SetFaulted(ex);
            }
        }

        public void Handle(CoreProjectionManagementMessage.GetDebugState message)
        {
            EnsureState(State.Stopped | State.Faulted);
            message.Envelope.ReplyWith(new CoreProjectionManagementMessage.DebugState(_projectionCorrelationId, _eventsForDebugging.ToArray()));
        }

        public void Handle(CoreProjectionProcessingMessage.CheckpointCompleted message)
        {
            CheckpointCompleted(message.CheckpointTag);
        }

        public void Handle(CoreProjectionProcessingMessage.CheckpointLoaded message)
        {
            EnsureState(State.LoadStateRequsted);
            try
            {
                OnLoadStateCompleted(message.CheckpointTag, message.CheckpointData);
            }
            catch (Exception ex)
            {
                SetFaulted(ex);
            }
        }

        public void Handle(CoreProjectionProcessingMessage.RestartRequested message)
        {
            _logger.Info(
                "Projection '{0}'({1}) restart has been requested due to: '{2}'", _name, _projectionCorrelationId,
                message.Reason);
            //
            EnsureUnsubscribed();
            GoToState(State.Initial);
            Start();
        }

        private void EnsureUnsubscribed()
        {
            if (_subscribed)
            {
                _subscribed = false;
                _publisher.Publish(new ProjectionSubscriptionManagement.Unsubscribe(_projectionCorrelationId));
            }
        }

        private void GoToState(State state)
        {
            var wasStopped = _state == State.Stopped || _state == State.Faulted;
            var wasStopping = _state == State.Stopping || _state == State.FaultedStopping;
            var wasStarted = _state == State.StateLoadedSubscribed 
                             || _state == State.Running || _state == State.Stopping || _state == State.FaultedStopping;
            _state = state; // set state before transition to allow further state change
            switch (state)
            {
                case State.Stopped:
                case State.Faulted:
                    if (wasStarted && !wasStopped)
                        _checkpointManager.Stopped();
                    break;
                case State.Stopping:
                case State.FaultedStopping:
                    if (wasStarted && !wasStopping)
                        _checkpointManager.Stopping();
                    break;
            }
            switch (state)
            {
                case State.Initial:
                    EnterInitial();
                    break;
                case State.LoadStateRequsted:
                    EnterLoadStateRequested();
                    break;
                case State.StateLoadedSubscribed:
                    EnterStateLoadedSubscribed();
                    break;
                case State.Running:
                    EnterRunning();
                    break;
                case State.Stopping:
                    EnterStopping();
                    break;
                case State.Stopped:
                    EnterStopped();
                    break;
                case State.FaultedStopping:
                    EnterFaultedStopping();
                    break;
                case State.Faulted:
                    EnterFaulted();
                    break;
                default:
                    throw new Exception();
            }
        }

        private void EnterInitial()
        {
            _handlerPartition = null;
            foreach (var requestId in _loadStateRequests)
                _readDispatcher.Cancel(requestId);
            _loadStateRequests.Clear();
            _partitionStateCache.Initialize();
            _processingQueue.Initialize();
            _checkpointManager.Initialize();
            _tickPending = false;
            _partitionStateCache.CacheAndLockPartitionState("", new PartitionStateCache.State("", null), null);
            _expectedSubscriptionMessageSequenceNumber = -1; // this is to be overridden when subscribing
            // NOTE: this is to workaround exception in GetState requests submitted by client
            _eventsForDebugging.Clear();
        }

        private void EnterLoadStateRequested()
        {
            _checkpointManager.BeginLoadState();
        }

        private void EnterStateLoadedSubscribed()
        {
            if (_startOnLoad)
            {
                GoToState(State.Running);
            }
            else
                GoToState(State.Stopped);
        }

        private void EnterRunning()
        {
            try
            {
                _publisher.Publish(new CoreProjectionManagementMessage.Started(_projectionCorrelationId));
                UpdateStatistics();
                _processingQueue.ProcessEvent();
            }
            catch (Exception ex)
            {
                SetFaulted(ex);
            }
        }

        private void EnterStopping()
        {
            // core projection may be stopped to change its configuration
            // it is important to checkpoint it so no writes pending remain when stopped
            _checkpointManager.RequestCheckpointToStop(); // should always report completed even if skipped
        }

        private void EnterStopped()
        {
            UpdateStatistics();
            _publisher.Publish(new CoreProjectionManagementMessage.Stopped(_projectionCorrelationId));
        }

        private void EnterFaultedStopping()
        {
            // checkpoint last known correct state on fault
            _checkpointManager.RequestCheckpointToStop(); // should always report completed even if skipped
        }

        private void EnterFaulted()
        {
            UpdateStatistics();
            _publisher.Publish(
                new CoreProjectionManagementMessage.Faulted(_projectionCorrelationId, _faultedReason));
        }

        private bool IsOutOfOrderSubscriptionMessage(ProjectionSubscriptionMessage message)
        {
            return _expectedSubscriptionMessageSequenceNumber != message.SubscriptionMessageSequenceNumber;
        }

        private void RegisterSubscriptionMessage(ProjectionSubscriptionMessage message)
        {
            _expectedSubscriptionMessageSequenceNumber = message.SubscriptionMessageSequenceNumber + 1;
        }

        private void SetHandlerState(string partition)
        {
            if (_handlerPartition == partition)
                return;
            var newState = _partitionStateCache.GetLockedPartitionState(partition);
            _handlerPartition = partition;
            if (newState != null && !string.IsNullOrEmpty(newState.Data))
                _projectionStateHandler.Load(newState.Data);
            else
                _projectionStateHandler.Initialize();
        }

        private void LoadProjectionStateFaulted(string newState, Exception ex)
        {
            _faultedReason =
                string.Format(
                    "Cannot load the {0} projection state.\r\nHandler: {1}\r\nState:\r\n\r\n{2}\r\n\r\nMessage:\r\n\r\n{3}",
                    _name, GetHandlerTypeName(), newState, ex.Message);
            if (_logger != null)
                _logger.ErrorException(ex, _faultedReason);
            GoToState(State.Faulted);
        }

        private string GetHandlerTypeName()
        {
            return _projectionStateHandler.GetType().Namespace + "." + _projectionStateHandler.GetType().Name;
        }

        internal void ProcessCommittedEvent(
            CommittedEventWorkItem committedEventWorkItem, ProjectionSubscriptionMessage.CommittedEventReceived message,
            string partition)
        {
            switch (_state)
            {
                case State.Running:
                    InternalProcessCommittedEvent(committedEventWorkItem, partition, message);
                    break;
                case State.FaultedStopping:
                case State.Stopping:
                case State.Faulted:
                case State.Stopped:
                    InternalCollectEventForDebugging(committedEventWorkItem, partition, message);
                    break;
                default:
                    throw new NotSupportedException();
            }
        }

        private readonly List<CoreProjectionManagementMessage.DebugState.Event> _eventsForDebugging =
            new List<CoreProjectionManagementMessage.DebugState.Event>();


        private void InternalCollectEventForDebugging(CommittedEventWorkItem committedEventWorkItem, string partition, ProjectionSubscriptionMessage.CommittedEventReceived message)
        {
            if (_eventsForDebugging.Count >= 10)
                EnsureUnsubscribed();
            _eventsForDebugging.Add(CoreProjectionManagementMessage.DebugState.Event.Create(message, partition));
        }

        private void InternalProcessCommittedEvent(
            CommittedEventWorkItem committedEventWorkItem, string partition,
            ProjectionSubscriptionMessage.CommittedEventReceived message)
        {
            string newState = null;
            EmittedEvent[] emittedEvents = null;

            //TODO: not emitting (optimized) projection handlers can skip serializing state on each processed event
            bool hasBeenProcessed;
            try
            {
                hasBeenProcessed = ProcessEventByHandler(partition, message, out newState, out emittedEvents);
            }
            catch (Exception ex)
            {
                // update progress to reflect exact fault position
                _checkpointManager.Progress(message.Progress);
                ProcessEventFaulted(
                    string.Format(
                        "The {0} projection failed to process an event.\r\nHandler: {1}\r\nEvent Position: {2}\r\n\r\nMessage:\r\n\r\n{3}",
                        _name, GetHandlerTypeName(), message.Position, ex.Message), ex);
                newState = null;
                emittedEvents = null;
                hasBeenProcessed = false;
            }
            newState = newState ?? "";
            if (hasBeenProcessed)
            {
                if (!ProcessEmittedEvents(committedEventWorkItem, emittedEvents))
                    return;

                var oldState = _partitionStateCache.GetLockedPartitionState(partition);
                if (oldState.Data != newState)
                    // ensure state actually changed
                {
                    var lockPartitionStateAt = partition != "" ? message.CheckpointTag : null;
                    _partitionStateCache.CacheAndLockPartitionState(partition, new PartitionStateCache.State(newState, message.CheckpointTag), lockPartitionStateAt);
                    if (_projectionConfig.PublishStateUpdates)
                    {
                        PublishStateUpdate(committedEventWorkItem, partition, message, newState, oldState);
                    }
                }
            }
        }

        private void PublishStateUpdate(
            CommittedEventWorkItem committedEventWorkItem, string partition, ProjectionSubscriptionMessage.CommittedEventReceived message, string newState,
            PartitionStateCache.State oldState)
        {
            if (!string.IsNullOrEmpty(partition) && (oldState.CausedBy == null || oldState.CausedBy == _makeZeroCheckpointTag))
            {
                committedEventWorkItem.ScheduleEmitEvents(
                    new[]
                    {
                        //TODO: is it safe not to pass expected checkpoint tag here? 
                        new EmittedEvent(_partitionCatalogStreamName, Guid.NewGuid(), "PartitionCreated", partition, message.CheckpointTag, null)
                    });
            }
            EmitStateUpdated(committedEventWorkItem, partition, newState, message.CheckpointTag, oldState.CausedBy);
        }

        private bool ProcessEmittedEvents(CommittedEventWorkItem committedEventWorkItem, EmittedEvent[] emittedEvents)
        {
            if (_projectionConfig.EmitEventEnabled && _checkpointStrategy.IsEmiEnabled())
                EmitEmittedEvents(committedEventWorkItem, emittedEvents);
            else if (emittedEvents != null && emittedEvents.Length > 0)
            {
                ProcessEventFaulted("'emit' is not allowed by the projection/configuration/mode");
                return false;
            }
            return true;
        }

        private bool ProcessEventByHandler(
            string partition, ProjectionSubscriptionMessage.CommittedEventReceived message, out string newState,
            out EmittedEvent[] emittedEvents)
        {
            SetHandlerState(partition);
            return _projectionStateHandler.ProcessEvent(
                partition, message.CheckpointTag, message.EventStreamId, message.Data.EventType,
                message.EventCategory, message.Data.EventId, message.EventSequenceNumber,
                Encoding.UTF8.GetString(message.Data.Metadata), Encoding.UTF8.GetString(message.Data.Data), out newState,
                out emittedEvents);
        }

        private void EmitEmittedEvents(CommittedEventWorkItem committedEventWorkItem, EmittedEvent[] emittedEvents)
        {
            bool result = emittedEvents != null && emittedEvents.Length > 0;
            if (result)
                committedEventWorkItem.ScheduleEmitEvents(emittedEvents);
        }

        private void EmitStateUpdated(CommittedEventWorkItem committedEventWorkItem, string partition, string newState, CheckpointTag eventTag, CheckpointTag expectedTag)
        {
            committedEventWorkItem.ScheduleEmitEvents(
                new[]
                    {
                        new EmittedEvent(MakePartitionStateStreamName(partition), Guid.NewGuid(), "StateUpdated", newState, eventTag, expectedTag)
                    });
        }

        private void ProcessEventFaulted(string faultedReason, Exception ex = null)
        {
            _faultedReason = faultedReason;
            if (_logger != null)
            {
                if (ex != null)
                    _logger.ErrorException(ex, _faultedReason);
                else
                    _logger.Error(_faultedReason);
            }
            GoToState(State.FaultedStopping);
        }

        private void EnsureState(State expectedStates)
        {
            if ((_state & expectedStates) == 0)
            {
                throw new Exception(
                    string.Format("Current state is {0}. Expected states are: {1}", _state, expectedStates));
            }
        }

        private void Tick()
        {
            // ignore any ticks received when not pending. this may happen when restart requested
            if (!_tickPending)
                return;
            // process messagesin almost all states as we now ignore work items when processing
            EnsureState(State.Running | State.Stopped | State.Stopping | State.FaultedStopping | State.Faulted);
            try
            {
                _tickPending = false;
                _processingQueue.ProcessEvent();
            }
            catch (Exception ex)
            {
                SetFaulted(ex);
            }
        }

        private void OnLoadStateCompleted(CheckpointTag checkpointTag, string checkpointData)
        {
            if (checkpointTag == null)
            {
                var zeroTag = _checkpointStrategy.PositionTagger.MakeZeroCheckpointTag();
                InitializeProjectionFromCheckpoint("", zeroTag);
            }
            else
            {
                InitializeProjectionFromCheckpoint(checkpointData, checkpointTag);
            }
        }

        private void InitializeProjectionFromCheckpoint(string state, CheckpointTag checkpointTag)
        {
            EnsureState(State.Initial | State.LoadStateRequsted);
            //TODO: initialize projection state here (test it)
            //TODO: write test to ensure projection state is correctly loaded from a checkpoint and posted back when enough empty records processed
            _partitionStateCache.CacheAndLockPartitionState("", new PartitionStateCache.State(state, checkpointTag), null);
            _checkpointManager.Start(checkpointTag);
            try
            {
                GoToState(State.StateLoadedSubscribed);
            }
            catch (Exception ex)
            {
                LoadProjectionStateFaulted(state, ex);
                return;
            }
            _processingQueue.InitializeQueue(checkpointTag);
            _expectedSubscriptionMessageSequenceNumber = 0;
            _subscribed = true;
            bool stopOnEof = _projectionConfig.Mode == ProjectionMode.OneTime;
            _publisher.Publish(
                new ProjectionSubscriptionManagement.Subscribe(
                    _projectionCorrelationId, this, checkpointTag, _checkpointStrategy,
                    _projectionConfig.CheckpointUnhandledBytesThreshold, stopOnEof));
        }

        internal void BeginStatePartitionLoad(
            string statePartition, CheckpointTag eventCheckpointTag, Action loadCompleted,
            bool allowRelockAtTheSamePosition)
        {
            if (statePartition == "") // root is always cached
            {
                loadCompleted();
                return;
            }
            var state = _partitionStateCache.TryGetAndLockPartitionState(
                statePartition, eventCheckpointTag, allowRelockAtTheSamePosition);
            if (state != null)
                loadCompleted();
            else
            {
                string partitionStateStreamName = MakePartitionStateStreamName(statePartition);
                _readRequestsInProgress++;
                var requestId =
                    _readDispatcher.Publish(
                        new ClientMessage.ReadStreamEventsBackward(
                            Guid.NewGuid(), _readDispatcher.Envelope, partitionStateStreamName, -1, 1,
                            resolveLinks: false),
                        m => OnLoadStatePartitionCompleted(statePartition, m, loadCompleted, eventCheckpointTag));
                if (requestId != Guid.Empty)
                    _loadStateRequests.Add(requestId);
            }
        }

        private string MakePartitionStateStreamName(string statePartition)
        {
            return string.IsNullOrEmpty(statePartition)
                       ? _stateStreamName
                       : string.Format(_stateStreamNamePattern, statePartition);
        }

        private void OnLoadStatePartitionCompleted(
            string partition,
            ClientMessage.ReadStreamEventsBackwardCompleted message, Action loadCompleted, CheckpointTag eventCheckpointTag)
        {
            //NOTE: the following remove may do nothing in tests as completed is raised before we return from publish. 
            _loadStateRequests.Remove(message.CorrelationId);

            _readRequestsInProgress--;
            if (message.Events.Length == 1)
            {
                EventRecord @event = message.Events[0].Event;
                if (@event.EventType == "StateUpdated")
                {
                    var checkpointTag = @event.Metadata.ParseJson<CheckpointTag>();
                    // always recovery mode? skip until state before current event
                    //TODO: skip event processing in case we know i has been already processed
                    CheckpointTag eventPositionTag = eventCheckpointTag;
                    if (checkpointTag < eventPositionTag)
                    {
                        _partitionStateCache.CacheAndLockPartitionState(
                            partition, new PartitionStateCache.State(Encoding.UTF8.GetString(@event.Data), checkpointTag), eventPositionTag);
                        loadCompleted();
                        EnsureTickPending();
                        return;
                    }
                }
            }
            if (message.NextEventNumber == -1)
            {
                _partitionStateCache.CacheAndLockPartitionState(partition, new PartitionStateCache.State("", _checkpointStrategy.PositionTagger.MakeZeroCheckpointTag()), eventCheckpointTag);
                loadCompleted();
                EnsureTickPending();
                return;
            }
            string partitionStateStreamName = MakePartitionStateStreamName(partition);
            _readRequestsInProgress++;
            var requestId = _readDispatcher.Publish(new ClientMessage.ReadStreamEventsBackward(Guid.NewGuid(), _readDispatcher.Envelope, partitionStateStreamName, message.NextEventNumber, 1, resolveLinks: false), m => OnLoadStatePartitionCompleted(partition, m, loadCompleted, eventCheckpointTag));
            if (requestId != Guid.Empty)
                _loadStateRequests.Add(requestId);
        }

        public void Dispose()
        {
            EnsureUnsubscribed();
            if (_projectionStateHandler != null)
                _projectionStateHandler.Dispose();
        }

        internal void EnsureTickPending()
        {
            // ticks are requested when an async operation is completed or when an item is being processed
            // thus, the tick message is rmeoved from the queue when it does not process any work item (and 
            // it is renewed therefore)
            if (_tickPending)
                return;
            _tickPending = true;
            _publisher.Publish(new ProjectionCoreServiceMessage.Tick(Tick));
        }

        private void SetFaulted(Exception ex)
        {
            SetFaulted(ex.Message);
        }

        private void SetFaulted(string reason)
        {
            _faultedReason = reason;
            GoToState(State.Faulted);
        }

        private void CheckpointCompleted(CheckpointTag lastCompletedCheckpointPosition)
        {
            // all emitted events caused by events before the checkpoint position have been written  
            // unlock states, so the cache can be clean up as they can now be safely reloaded from the ES
            _partitionStateCache.Unlock(lastCompletedCheckpointPosition);

            switch (_state)
            {
                case State.Stopping:
                    GoToState(State.Stopped);
                    break;
                case State.FaultedStopping:
                    GoToState(State.Faulted);
                    break;
            }
        }

        internal void FinalizeEventProcessing(
            List<EmittedEvent[]> scheduledWrites, CheckpointTag eventCheckpointTag, float progress)
        {
            if (_state == State.Running)
            {
                //TODO: move to separate projection method and cache result in work item
                var checkpointTag = eventCheckpointTag;
                _checkpointManager.EventProcessed(
                    GetProjectionState().Data, scheduledWrites, checkpointTag, progress);
            }
        }

    }
}<|MERGE_RESOLUTION|>--- conflicted
+++ resolved
@@ -161,11 +161,8 @@
         private long _expectedSubscriptionMessageSequenceNumber = -1;
         private readonly HashSet<Guid> _loadStateRequests = new HashSet<Guid>();
         private bool _subscribed;
-<<<<<<< HEAD
         private bool _startOnLoad;
-=======
         private StatePartitionSelector _statePartitionSelector;
->>>>>>> f6037242
 
         private CoreProjection(
             string name, Guid projectionCorrelationId, IPublisher publisher,
@@ -197,14 +194,8 @@
             _publisher = publisher;
             _readDispatcher = readDispatcher;
             _writeDispatcher = writeDispatcher;
-<<<<<<< HEAD
             _checkpointStrategy = checkpointStrategy;
-=======
-            var builder = new CheckpointStrategy.Builder();
-            _projectionStateHandler.ConfigureSourceProcessingStrategy(builder);
-            _checkpointStrategy = builder.Build(_projectionConfig.Mode);
-            _statePartitionSelector = this._checkpointStrategy.CreateStatePartitionSelector(projectionStateHandler);
->>>>>>> f6037242
+            _statePartitionSelector = checkpointStrategy.CreateStatePartitionSelector(projectionStateHandler);
             _partitionStateCache = new PartitionStateCache();
             _processingQueue = projectionQueue;
             _checkpointManager = coreProjectionCheckpointManager;
@@ -277,19 +268,9 @@
             EnsureState(State.Running | State.Stopping | State.Stopped | State.FaultedStopping | State.Faulted);
             try
             {
-<<<<<<< HEAD
                 CheckpointTag eventTag = message.CheckpointTag;
-                string partition = _checkpointStrategy.StatePartitionSelector.GetStatePartition(message);
-                var committedEventWorkItem = new CommittedEventWorkItem(this, message, partition);
+                var committedEventWorkItem = new CommittedEventWorkItem(this, message, _statePartitionSelector);
                 _processingQueue.EnqueueTask(committedEventWorkItem, eventTag);
-=======
-                if (_state == State.Running || _state == State.Paused)
-                {
-                    CheckpointTag eventTag = message.CheckpointTag;
-                    var committedEventWorkItem = new CommittedEventWorkItem(this, message, _statePartitionSelector);
-                    _processingQueue.EnqueueTask(committedEventWorkItem, eventTag);
-                }
->>>>>>> f6037242
                 _processingQueue.ProcessEvent();
             }
             catch (Exception ex)
