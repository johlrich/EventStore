﻿// Copyright (c) 2012, Event Store LLP
// All rights reserved.
// 
// Redistribution and use in source and binary forms, with or without
// modification, are permitted provided that the following conditions are
// met:
// 
// Redistributions of source code must retain the above copyright notice,
// this list of conditions and the following disclaimer.
// Redistributions in binary form must reproduce the above copyright
// notice, this list of conditions and the following disclaimer in the
// documentation and/or other materials provided with the distribution.
// Neither the name of the Event Store LLP nor the names of its
// contributors may be used to endorse or promote products derived from
// this software without specific prior written permission
// THIS SOFTWARE IS PROVIDED BY THE COPYRIGHT HOLDERS AND CONTRIBUTORS
// "AS IS" AND ANY EXPRESS OR IMPLIED WARRANTIES, INCLUDING, BUT NOT
// LIMITED TO, THE IMPLIED WARRANTIES OF MERCHANTABILITY AND FITNESS FOR
// A PARTICULAR PURPOSE ARE DISCLAIMED. IN NO EVENT SHALL THE COPYRIGHT
// HOLDER OR CONTRIBUTORS BE LIABLE FOR ANY DIRECT, INDIRECT, INCIDENTAL,
// SPECIAL, EXEMPLARY, OR CONSEQUENTIAL DAMAGES (INCLUDING, BUT NOT
// LIMITED TO, PROCUREMENT OF SUBSTITUTE GOODS OR SERVICES; LOSS OF USE,
// DATA, OR PROFITS; OR BUSINESS INTERRUPTION) HOWEVER CAUSED AND ON ANY
// THEORY OF LIABILITY, WHETHER IN CONTRACT, STRICT LIABILITY, OR TORT
// (INCLUDING NEGLIGENCE OR OTHERWISE) ARISING IN ANY WAY OUT OF THE USE
// OF THIS SOFTWARE, EVEN IF ADVISED OF THE POSSIBILITY OF SUCH DAMAGE.
// 
using System;
using System.Diagnostics;
using EventStore.Core.Messages;
using EventStore.Core.Messaging;
using EventStore.Core.Services.Storage.ReaderIndex;
<<<<<<< HEAD
using EventStore.Core.Services.Transport.Http.Controllers;
using EventStore.Transport.Http.EntityManagement;
=======
>>>>>>> 087baaa0

namespace EventStore.Core.Services.Transport.Http
{
    public static class Format
    {
        public static class Atom
        {
            public static string ListStreamsCompletedServiceDoc(HttpResponseFormatterArgs entity, Message message)
            {
                Debug.Assert(message.GetType() == typeof(ClientMessage.ListStreamsCompleted));

                var streams = message as ClientMessage.ListStreamsCompleted;
                return streams != null
                           ? entity.ResponseCodec.To(Convert.ToServiceDocument(streams.Streams, new string[0], entity.UserHostName))
                           : string.Empty;
            }

            public static string ReadEventCompletedEntry(HttpResponseFormatterArgs entity, Message message, EmbedLevel embed)
            {
                Debug.Assert(message.GetType() == typeof(ClientMessage.ReadEventCompleted));

                var completed = message as ClientMessage.ReadEventCompleted;
                if (completed != null)
                {
                    switch (completed.Result)
                    {
                        case SingleReadResult.Success:
<<<<<<< HEAD
                            return entity.ResponseCodec.To(Convert.ToEntry(completed.Record, entity.UserHostName, embed));
=======
                            return entity.ResponseCodec.To(Convert.ToEntry(completed.Record, entity.UserHostName));

>>>>>>> 087baaa0
                        case SingleReadResult.NotFound:
                        case SingleReadResult.NoStream:
                        case SingleReadResult.StreamDeleted:
                            return string.Empty;
                        default:
                            throw new ArgumentOutOfRangeException();
                    }
                }
                return string.Empty;
            }

            public static string ReadStreamEventsBackwardCompletedFeed(HttpResponseFormatterArgs entity, Message message, int start, int count, EmbedLevel embed)
            {
                Debug.Assert(message.GetType() == typeof(ClientMessage.ReadStreamEventsBackwardCompleted));

                var completed = message as ClientMessage.ReadStreamEventsBackwardCompleted;
                if (completed != null)
                {
                    switch (completed.Result)
                    {
                        case RangeReadResult.Success:
<<<<<<< HEAD
                            var updateTime = completed.Events.Length != 0
                                                 ? completed.Events[0].Event.TimeStamp
                                                 : DateTime.MinValue.ToUniversalTime();
                            //TODO TR: avoid completed.Events copying ToArray
                            return entity.ResponseCodec.To(Convert.ToFeed(completed.EventStreamId,
                                                                          start,
                                                                          count,
                                                                          updateTime,
                                                                          completed.Events.Select(x => x.Event).ToArray(),
                                                                          Convert.ToEntry,
                                                                          entity.UserHostName, embed));
=======
                            return entity.ResponseCodec.To(Convert.ToReadStreamFeed(completed, entity.UserHostName));

>>>>>>> 087baaa0
                        case RangeReadResult.NoStream:
                        case RangeReadResult.StreamDeleted:
                            return string.Empty;
                        default:
                            throw new ArgumentOutOfRangeException();
                    }
                }
                return string.Empty;
            }

            public static string ReadAllEventsBackwardCompleted(HttpResponseFormatterArgs entity, Message message, EmbedLevel embed)
            {
                Debug.Assert(message.GetType() == typeof(ClientMessage.ReadAllEventsBackwardCompleted));

                var completed = message as ClientMessage.ReadAllEventsBackwardCompleted;
                return completed != null
<<<<<<< HEAD
                    ? entity.ResponseCodec.To(Convert.ToAllEventsBackwardFeed(completed.Result, Convert.ToEntry, entity.UserHostName, embed)) 
=======
                    ? entity.ResponseCodec.To(Convert.ToAllEventsBackwardFeed(completed.Result, entity.UserHostName)) 
>>>>>>> 087baaa0
                    : string.Empty;
            }

            public static string ReadAllEventsForwardCompleted(HttpResponseFormatterArgs entity, Message message, EmbedLevel embed)
            {
                Debug.Assert(message.GetType() == typeof(ClientMessage.ReadAllEventsForwardCompleted));

                var completed = message as ClientMessage.ReadAllEventsForwardCompleted;
                return completed != null
<<<<<<< HEAD
                    ? entity.ResponseCodec.To(Convert.ToAllEventsForwardFeed(completed.Result, Convert.ToEntry, entity.UserHostName, embed)) 
=======
                    ? entity.ResponseCodec.To(Convert.ToAllEventsForwardFeed(completed.Result, entity.UserHostName)) 
>>>>>>> 087baaa0
                    : string.Empty;
            }

            public static string CreateStreamCompleted(HttpResponseFormatterArgs entity, Message message)
            {
                Debug.Assert(message.GetType() == typeof(ClientMessage.CreateStreamCompleted));
                return string.Empty;
            }

            public static string DeleteStreamCompleted(HttpResponseFormatterArgs entity, Message message)
            {
                Debug.Assert(message.GetType() == typeof(ClientMessage.DeleteStreamCompleted));
                return string.Empty;
            }
        }

        public static string TextMessage(HttpResponseFormatterArgs entity, Message message)
        {
            Debug.Assert(message.GetType() == typeof(HttpMessage.TextMessage));

            var textMessage = message as HttpMessage.TextMessage;
            return textMessage != null ? entity.ResponseCodec.To(textMessage) : string.Empty;
        }

        public static string WriteEventsCompleted(HttpResponseFormatterArgs entity, Message message)
        {
            Debug.Assert(message.GetType() == typeof(ClientMessage.WriteEventsCompleted));
            return string.Empty;
        }

        public static string ReadEventCompleted(HttpResponseFormatterArgs entity, Message message)
        {
            Debug.Assert(message.GetType() == typeof(ClientMessage.ReadEventCompleted));

            var completed = message as ClientMessage.ReadEventCompleted;
            if (completed != null)
            {
                switch (completed.Result)
                {
                    case SingleReadResult.Success:
                        return AutoEventConverter.SmartFormat(completed, entity.ResponseCodec);

                    case SingleReadResult.NotFound:
                    case SingleReadResult.NoStream:
                    case SingleReadResult.StreamDeleted:
                        return string.Empty;
                    default:
                        throw new ArgumentOutOfRangeException();
                }
            }
            return string.Empty;
        }

        public static string GetFreshStatsCompleted(HttpResponseFormatterArgs entity, Message message)
        {
            Debug.Assert(message.GetType() == typeof(MonitoringMessage.GetFreshStatsCompleted));

            var completed = message as MonitoringMessage.GetFreshStatsCompleted;
            if (completed == null || !completed.Success)
                return string.Empty;

            return entity.ResponseCodec.To(completed.Stats);
        }
    }
}<|MERGE_RESOLUTION|>--- conflicted
+++ resolved
@@ -30,11 +30,8 @@
 using EventStore.Core.Messages;
 using EventStore.Core.Messaging;
 using EventStore.Core.Services.Storage.ReaderIndex;
-<<<<<<< HEAD
 using EventStore.Core.Services.Transport.Http.Controllers;
 using EventStore.Transport.Http.EntityManagement;
-=======
->>>>>>> 087baaa0
 
 namespace EventStore.Core.Services.Transport.Http
 {
@@ -62,12 +59,7 @@
                     switch (completed.Result)
                     {
                         case SingleReadResult.Success:
-<<<<<<< HEAD
                             return entity.ResponseCodec.To(Convert.ToEntry(completed.Record, entity.UserHostName, embed));
-=======
-                            return entity.ResponseCodec.To(Convert.ToEntry(completed.Record, entity.UserHostName));
-
->>>>>>> 087baaa0
                         case SingleReadResult.NotFound:
                         case SingleReadResult.NoStream:
                         case SingleReadResult.StreamDeleted:
@@ -89,22 +81,7 @@
                     switch (completed.Result)
                     {
                         case RangeReadResult.Success:
-<<<<<<< HEAD
-                            var updateTime = completed.Events.Length != 0
-                                                 ? completed.Events[0].Event.TimeStamp
-                                                 : DateTime.MinValue.ToUniversalTime();
-                            //TODO TR: avoid completed.Events copying ToArray
-                            return entity.ResponseCodec.To(Convert.ToFeed(completed.EventStreamId,
-                                                                          start,
-                                                                          count,
-                                                                          updateTime,
-                                                                          completed.Events.Select(x => x.Event).ToArray(),
-                                                                          Convert.ToEntry,
-                                                                          entity.UserHostName, embed));
-=======
-                            return entity.ResponseCodec.To(Convert.ToReadStreamFeed(completed, entity.UserHostName));
-
->>>>>>> 087baaa0
+                            return entity.ResponseCodec.To(Convert.ToReadStreamFeed(completed, entity.UserHostName, embed));
                         case RangeReadResult.NoStream:
                         case RangeReadResult.StreamDeleted:
                             return string.Empty;
@@ -121,11 +98,7 @@
 
                 var completed = message as ClientMessage.ReadAllEventsBackwardCompleted;
                 return completed != null
-<<<<<<< HEAD
-                    ? entity.ResponseCodec.To(Convert.ToAllEventsBackwardFeed(completed.Result, Convert.ToEntry, entity.UserHostName, embed)) 
-=======
-                    ? entity.ResponseCodec.To(Convert.ToAllEventsBackwardFeed(completed.Result, entity.UserHostName)) 
->>>>>>> 087baaa0
+                    ? entity.ResponseCodec.To(Convert.ToAllEventsBackwardFeed(completed.Result, entity.UserHostName, embed)) 
                     : string.Empty;
             }
 
@@ -135,11 +108,7 @@
 
                 var completed = message as ClientMessage.ReadAllEventsForwardCompleted;
                 return completed != null
-<<<<<<< HEAD
-                    ? entity.ResponseCodec.To(Convert.ToAllEventsForwardFeed(completed.Result, Convert.ToEntry, entity.UserHostName, embed)) 
-=======
-                    ? entity.ResponseCodec.To(Convert.ToAllEventsForwardFeed(completed.Result, entity.UserHostName)) 
->>>>>>> 087baaa0
+                    ? entity.ResponseCodec.To(Convert.ToAllEventsForwardFeed(completed.Result, entity.UserHostName, embed)) 
                     : string.Empty;
             }
 
