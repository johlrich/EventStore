﻿// Copyright (c) 2012, Event Store LLP
// All rights reserved.
// 
// Redistribution and use in source and binary forms, with or without
// modification, are permitted provided that the following conditions are
// met:
// 
// Redistributions of source code must retain the above copyright notice,
// this list of conditions and the following disclaimer.
// Redistributions in binary form must reproduce the above copyright
// notice, this list of conditions and the following disclaimer in the
// documentation and/or other materials provided with the distribution.
// Neither the name of the Event Store LLP nor the names of its
// contributors may be used to endorse or promote products derived from
// this software without specific prior written permission
// THIS SOFTWARE IS PROVIDED BY THE COPYRIGHT HOLDERS AND CONTRIBUTORS
// "AS IS" AND ANY EXPRESS OR IMPLIED WARRANTIES, INCLUDING, BUT NOT
// LIMITED TO, THE IMPLIED WARRANTIES OF MERCHANTABILITY AND FITNESS FOR
// A PARTICULAR PURPOSE ARE DISCLAIMED. IN NO EVENT SHALL THE COPYRIGHT
// HOLDER OR CONTRIBUTORS BE LIABLE FOR ANY DIRECT, INDIRECT, INCIDENTAL,
// SPECIAL, EXEMPLARY, OR CONSEQUENTIAL DAMAGES (INCLUDING, BUT NOT
// LIMITED TO, PROCUREMENT OF SUBSTITUTE GOODS OR SERVICES; LOSS OF USE,
// DATA, OR PROFITS; OR BUSINESS INTERRUPTION) HOWEVER CAUSED AND ON ANY
// THEORY OF LIABILITY, WHETHER IN CONTRACT, STRICT LIABILITY, OR TORT
// (INCLUDING NEGLIGENCE OR OTHERWISE) ARISING IN ANY WAY OUT OF THE USE
// OF THIS SOFTWARE, EVEN IF ADVISED OF THE POSSIBILITY OF SUCH DAMAGE.
// 
using System;
using System.IO;
using System.Text;
using System.Xml;
using System.Xml.Serialization;
using EventStore.Common.Log;
using EventStore.Common.Utils;
using EventStore.Transport.Http;
using Newtonsoft.Json;
using Newtonsoft.Json.Converters;
using Newtonsoft.Json.Serialization;
using Formatting = Newtonsoft.Json.Formatting;

namespace EventStore.Core.Services.Transport.Http
{
    public static class Codec
    {
        public static readonly NoCodec NoCodec = new NoCodec();
        public static readonly ICodec[] NoCodecs = new ICodec[0];
        public static readonly ManualEncoding ManualEncoding = new ManualEncoding();

        public static readonly JsonCodec Json = new JsonCodec();
        public static readonly XmlCodec Xml = new XmlCodec();
        public static readonly CustomCodec ApplicationXml = new CustomCodec(Xml, "application/xml");
        public static readonly TextCodec Text = new TextCodec();

        public static ICodec CreateCustom(ICodec codec, string contentType)
        {
            return new CustomCodec(codec, contentType);
        }
    }

    public class NoCodec : ICodec
    {
        public string ContentType
        {
            get
            {
                throw new NotSupportedException();
            }
        }

        public bool CanParse(string format)
        {
            return false;
        }

        public bool SuitableForReponse(AcceptComponent component)
        {
            return false;
        }

        public T From<T>(string text)
        {
            throw new NotSupportedException();
        }

        public string To<T>(T value)
        {
            throw new NotSupportedException();
        }
    }

    public class ManualEncoding : ICodec
    {
        public string ContentType
        {
            get
            {
                throw new InvalidOperationException();
            }
        }

        public bool CanParse(string format)
        {
            return true;
        }

        public bool SuitableForReponse(AcceptComponent component)
        {
            return true;
        }

        public T From<T>(string text)
        {
            throw new InvalidOperationException();
        }

        public string To<T>(T value)
        {
            throw new InvalidOperationException();
        }
    }

    public class CustomCodec : ICodec
    {
        public ICodec BaseCodec
        {
            get
            {
                return _codec;
            }
        }

        private readonly ICodec _codec;
        private readonly string _contentType;
        private readonly string _type;
        private readonly string _subtype;

        internal CustomCodec(ICodec codec, string contentType)
        {
            Ensure.NotNull(codec, "codec");
            Ensure.NotNull(contentType, "contentType");

            _codec = codec;
            _contentType = contentType;
            var parts = contentType.Split(new[] {'/'}, 2);
            if (parts.Length != 2)
                throw new ArgumentException("contentType");
            _type = parts[0];
            _subtype = parts[1];
        }

        public string ContentType
        {
            get
            {
                return _contentType;
            }
        }

        public bool CanParse(string format)
        {
            return string.Equals(format, _contentType, StringComparison.OrdinalIgnoreCase);
        }

        public bool SuitableForReponse(AcceptComponent component)
        {
            return component.MediaType == "*"
                   || (string.Equals(component.MediaType, _type)
                       && (component.MediaSubtype == "*"
                           || string.Equals(component.MediaSubtype, _subtype, StringComparison.OrdinalIgnoreCase)));
        }

        public T From<T>(string text)
        {
            return _codec.From<T>(text);
        }

        public string To<T>(T value)
        {
            return _codec.To(value);
        }
    }

    public class JsonCodec : ICodec
    {
        private static readonly ILogger Log = LogManager.GetLoggerFor<JsonCodec>();

        private static readonly JsonSerializerSettings JsonSettings = new JsonSerializerSettings
            {
                ContractResolver = new CamelCasePropertyNamesContractResolver(),
                DateFormatHandling = DateFormatHandling.IsoDateFormat,
                NullValueHandling = NullValueHandling.Ignore,
                DefaultValueHandling = DefaultValueHandling.Ignore,
                MissingMemberHandling = MissingMemberHandling.Ignore,
                TypeNameHandling = TypeNameHandling.None,
                Converters = new JsonConverter[]
                    {
                        new StringEnumConverter()
                    }
            };

        public static Formatting Formatting = Formatting.Indented;

        public string ContentType
        {
            get
            {
                return EventStore.Transport.Http.ContentType.Json;
            }
        }

        public bool CanParse(string format)
        {
            return string.Equals(ContentType, format, StringComparison.OrdinalIgnoreCase);
        }

        public bool SuitableForReponse(AcceptComponent component)
        {
            return component.MediaType == "*"
                   || (string.Equals(component.MediaType, "application")
                       && (component.MediaSubtype == "*"
                           || string.Equals(component.MediaSubtype, "json", StringComparison.OrdinalIgnoreCase)));
        }

        public T From<T>(string text)
        {
            try
            {
                return JsonConvert.DeserializeObject<T>(text, JsonSettings);
            }
            catch (Exception e)
            {
                Log.ErrorException(e, "'{0}' is not a valid serialized {1}", text, typeof(T).FullName);
                return default(T);
            }
        }

        public string To<T>(T value)
        {
            try
            {
                return JsonConvert.SerializeObject(value, Formatting, JsonSettings);
            }
            catch (Exception ex)
            {
                Log.ErrorException(ex, "Error serializing object {0}", value);
                return null;
            }
        }
    }

    public class XmlCodec : ICodec
    {
        private static readonly ILogger Log = LogManager.GetLoggerFor<XmlCodec>();

        public string ContentType
        {
            get
            {
                return EventStore.Transport.Http.ContentType.Xml;
            }
        }

        public bool CanParse(string format)
        {
            return string.Equals(ContentType, format, StringComparison.OrdinalIgnoreCase);
        }

        public bool SuitableForReponse(AcceptComponent component)
        {
            return component.MediaType == "*"
                   || (string.Equals(component.MediaType, "text")
                       && (component.MediaSubtype == "*"
                           || string.Equals(component.MediaSubtype, "xml", StringComparison.OrdinalIgnoreCase)));
        }

        public T From<T>(string text)
        {
<<<<<<< HEAD
            if (string.IsNullOrEmpty(text))
            {
=======
            if (String.IsNullOrEmpty(text))
>>>>>>> 48929b1b
                return default(T);

            try
            {
                using (var reader = new StringReader(text))
                    return (T) new XmlSerializer(typeof (T)).Deserialize(reader);
            }
            catch (Exception e)
            {
                Log.ErrorException(e, "'{0}' is not a valid serialized {1}", text, typeof(T).FullName);
                return default(T);
            }
        }

        public string To<T>(T value)
        {
            if ((object)value == null)
                return null;

            var serializable = value as IXmlSerializable;
            if (serializable != null)
                return ToSerializable(serializable);

            try
            {
                using (var memory = new MemoryStream())
                {
                    new XmlSerializer(typeof (T)).Serialize(memory, value);
                    memory.Flush();
                    memory.Seek(0L, SeekOrigin.Begin);
                    return Encoding.UTF8.GetString(memory.GetBuffer(), 0, (int)memory.Length);
                }
            }
            catch (Exception ex)
            {
                Log.ErrorException(ex, "Error serializing object {0}", value);
                return null;
            }
        }

        private string ToSerializable(IXmlSerializable serializable)
        {
            try
            {
                using (var memory = new MemoryStream())
                using (var writer = XmlWriter.Create(memory))
                {
                    writer.WriteStartDocument();
                    serializable.WriteXml(writer);
                    writer.WriteEndDocument();
                    writer.Flush();

                    memory.Seek(0L, SeekOrigin.Begin);
                    return Encoding.UTF8.GetString(memory.GetBuffer(), 0, (int)memory.Length);
                }
            }
            catch (Exception e)
            {
                Log.ErrorException(e, "Error serializing object of type {0}", serializable.GetType().FullName);
                return null;
            }
        }
    }

    public class TextCodec : ICodec
    {
        public string ContentType
        {
            get
            {
                return EventStore.Transport.Http.ContentType.PlainText;
            }
        }

        public bool CanParse(string format)
        {
            return string.Equals(ContentType, format, StringComparison.OrdinalIgnoreCase);
        }

        public bool SuitableForReponse(AcceptComponent component)
        {
            return component.MediaType == "*"
                   || (string.Equals(component.MediaType, "text")
                       && (component.MediaSubtype == "*"
                           || string.Equals(component.MediaSubtype, "plain", StringComparison.OrdinalIgnoreCase)));
        }

        public T From<T>(string text)
        {
            throw new NotSupportedException();
        }

        public string To<T>(T value)
        {
            return ((object) value) != null ? value.ToString() : null;
        }
    }
}<|MERGE_RESOLUTION|>--- conflicted
+++ resolved
@@ -275,12 +275,7 @@
 
         public T From<T>(string text)
         {
-<<<<<<< HEAD
             if (string.IsNullOrEmpty(text))
-            {
-=======
-            if (String.IsNullOrEmpty(text))
->>>>>>> 48929b1b
                 return default(T);
 
             try
