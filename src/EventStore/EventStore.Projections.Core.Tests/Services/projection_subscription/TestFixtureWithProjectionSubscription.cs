--- conflicted
+++ resolved
@@ -78,15 +78,8 @@
 
         protected virtual IProjectionSubscription CreateProjectionSubscription()
         {
-<<<<<<< HEAD
             return new ProjectionSubscription(_bus, 
-                _projectionCorrelationId, Guid.NewGuid(), CheckpointTag.FromPosition(0, -1), _checkpointStrategy, _checkpointUnhandledBytesThreshold);
-=======
-            return new ProjectionSubscription(
-                _projectionCorrelationId, Guid.NewGuid(), CheckpointTag.FromPosition(0, -1), _eventHandler,
-                _checkpointHandler, _progressHandler, _eofHandler, _checkpointStrategy,
-                _checkpointUnhandledBytesThreshold, _checkpointProcessedEventsThreshold);
->>>>>>> f589c897
+                _projectionCorrelationId, Guid.NewGuid(), CheckpointTag.FromPosition(0, -1), _checkpointStrategy, _checkpointUnhandledBytesThreshold, _checkpointProcessedEventsThreshold);
         }
 
         protected virtual void Given()
