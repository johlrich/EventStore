--- conflicted
+++ resolved
@@ -209,15 +209,11 @@
 
         private void TcpConnectionEstablished(TcpPackageConnection connection)
         {
-<<<<<<< HEAD
-            if (_disposed || connection.ConnectionId != _connection.ConnectionId || connection.IsClosed)
-=======
             if (_disposed || _connection != connection || connection.IsClosed)
             {
                 _log.Debug("EventStoreConnection '{0}': IGNORED (_disposed {2}, _conn.Id {3}, conn.Id {4}, conn.closed {5}): TCP connection to [{1}] established.", 
                            _esConnection.ConnectionName, connection.EffectiveEndPoint,
                            _disposed, _connection == null ? Guid.Empty : _connection.ConnectionId, connection.ConnectionId, connection.IsClosed);
->>>>>>> 5a610ec2
                 return;
             }
 
